
/**
 * @file /magma/network/clients.c
 *
 * @brief	Functions for handling network client connections.
 */

#include "magma.h"


/**
 * @brief	Get the status of a network client.
 * @param	client	a pointer to the network client object to be queried.
 * @return	-1 on error state, 0 for unknown status, or 1 if connected.
 */
int_t client_status(client_t *client) {

	int_t result = -1;

	if (client && client->sockd != -1) {
		result = client->status;
	}

	return result;
}

/**
 * @brief	Establish an ssl connection with a network client instance.
 * @param	client	a pointer to the network client object to have its transport security upgraded.
 * @return	-1 on failure or 0 on success.
 */
int_t client_secure(client_t *client) {

	if (!client) {
		return -1;
	}
	else if (client->tls) {
		return 0;
	}

	else if (!(client->tls = tls_client_alloc(client->sockd))) {
		client->status = -1;
		return -1;
	}

	client->status = 1;

	return 0;
}

/**
 * @brief	Establish a network client connection to a remote host.
 * @param	host	a pointer to a null-terminated string containing the hostname of the remote server.
 * @param	port	the port number of the server to which the connection will be established.
 * @return	NULL on failure or a pointer to a newly initialized network client object for the connection upon success.
 */
client_t * client_connect(chr_t *host, uint32_t port) {

	client_t *result;
	chr_t service[20];
	int_t sd = -1, ret;
	struct addrinfo hints, *info = NULL, *holder = NULL;

	 memset(&hints, 0, sizeof(struct addrinfo));
	 hints.ai_family = AF_UNSPEC;     // IPv4 or IPv6
	 hints.ai_socktype = SOCK_STREAM; // TCP stream socket
	 hints.ai_flags = AI_NUMERICSERV; // Require a numeric service (aka port) number.

	 snprintf(service, 20, "%u", port);

	// Resolve the hostname.
	if ((ret = getaddrinfo(host, service, &hints, &info)) || !info || info->ai_socktype != SOCK_STREAM) {
		log_pedantic("Unable to resolve the host %s:%u and create a client connection. { getaddrinfo = %i / errno = %s }",
			host, port, ret, strerror_r(errno, MEMORYBUF(256), 256));
		if (info) freeaddrinfo(info);
		return NULL;
	}

	// We need to loop through all addresses because we may get an multiple IP addresses, and some of
	// those addresses may be invalid, or inaccessible. We use a disposable "holder" variable as the iterator,
	// so we still call freeaddrinfo on the original info variable, otherwise we will create a memory leak.
	holder = info;

	while (holder) {

		// Create a socket.
		if ((sd = socket(holder->ai_family, holder->ai_socktype, holder->ai_protocol)) == -1) {
			log_pedantic("Unable to create a socket connection with the host %s:%u. { socket = -1 / errno = %s }",
				host, port, strerror_r(errno, MEMORYBUF(1024), 1024));
			freeaddrinfo(info);
			return NULL;
		}

<<<<<<< HEAD
		if (!(ret = connect(sd, info->ai_addr, info->ai_addrlen))) {
=======
		if (!(ret = connect(sd, holder->ai_addr, holder->ai_addrlen))) {
>>>>>>> da771eae
			break;
		}

		close(sd);
		holder = holder->ai_next;
	}

	// Free the address info.
	freeaddrinfo(info);

	if (ret != 0) {
		log_pedantic("We were unable to connect with the host %s:%u. { connect = %i / errno = %s }",
			host, port, ret, strerror_r(errno, MEMORYBUF(1024), 1024));
		close(sd);
		return NULL;
	}

	if (!(result = mm_alloc(sizeof(client_t))) || !(result->buffer = st_alloc(8192))) {
		log_pedantic("Unable to allocate memory for the client connection context.");

		if (result) {
			mm_free(result);
		}

		close(sd);
		return NULL;
	}

	result->sockd = sd;
	result->status = 1;
	result->line.opts = PLACER_T | JOINTED | STACK | FOREIGNDATA;

	return result;
}

/**
 * @brief	Close a network client connection.
 * @note	If ssl is in use, this will also destroy the overlying ssl session.
 * @return	This function returns no value.
 */
void client_close(client_t *client) {

	if (client) {

		if (client->tls) {
			tls_free(client->tls);
		}

		if (client->sockd != -1) {
			close(client->sockd);
		}

		st_cleanup(client->buffer);
		mm_free(client);
	}

	return;
}<|MERGE_RESOLUTION|>--- conflicted
+++ resolved
@@ -91,11 +91,7 @@
 			return NULL;
 		}
 
-<<<<<<< HEAD
-		if (!(ret = connect(sd, info->ai_addr, info->ai_addrlen))) {
-=======
 		if (!(ret = connect(sd, holder->ai_addr, holder->ai_addrlen))) {
->>>>>>> da771eae
 			break;
 		}
 
